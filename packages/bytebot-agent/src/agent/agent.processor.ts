import { TasksService } from '../tasks/tasks.service';
import { MessagesService } from '../messages/messages.service';
import { Injectable, Logger } from '@nestjs/common';
import { Role, TaskPriority, TaskStatus, TaskType } from '@prisma/client';
import { AnthropicService } from '../anthropic/anthropic.service';
import {
  isScrollToolUseBlock,
  isWaitToolUseBlock,
  isScreenshotToolUseBlock,
  isCursorPositionToolUseBlock,
  isComputerToolUseContentBlock,
  isMoveMouseToolUseBlock,
  isTraceMouseToolUseBlock,
  isClickMouseToolUseBlock,
  isPressMouseToolUseBlock,
  isDragMouseToolUseBlock,
  isTypeKeysToolUseBlock,
  isTypeTextToolUseBlock,
  isPressKeysToolUseBlock,
  isSetTaskStatusToolUseBlock,
  isCreateTaskToolUseBlock,
} from '@bytebot/shared';

import {
  Button,
  ComputerToolUseContentBlock,
  Coordinates,
  MessageContentBlock,
  MessageContentType,
  Press,
  ToolResultContentBlock,
} from '@bytebot/shared';
import { ConfigService } from '@nestjs/config';
import { InputCaptureService } from './input-capture.service';
import { OnEvent } from '@nestjs/event-emitter';

@Injectable()
export class AgentProcessor {
  private readonly logger = new Logger(AgentProcessor.name);
  private currentTaskId: string | null = null;
  private isProcessing = false;
  private abortController: AbortController | null = null;

  constructor(
    private readonly tasksService: TasksService,
    private readonly messagesService: MessagesService,
    private readonly anthropicService: AnthropicService,
    private readonly configService: ConfigService,
    private readonly inputCaptureService: InputCaptureService,
  ) {
    this.logger.log('AgentProcessor initialized');
  }

  /**
   * Check if the processor is currently processing a task
   */
  isRunning(): boolean {
    return this.isProcessing;
  }

  /**
   * Get the current task ID being processed
   */
  getCurrentTaskId(): string | null {
    return this.currentTaskId;
  }

  @OnEvent('task.takeover')
  handleTaskTakeover({ taskId }: { taskId: string }) {
    if (this.currentTaskId === taskId && this.isProcessing) {
      this.logger.log(`Task takeover event received for task ID: ${taskId}`);

      // Signal any in-flight async operations to abort
      this.abortController?.abort();

      this.inputCaptureService.start(taskId);
    }
  }

  @OnEvent('task.resume')
  handleTaskResume({ taskId }: { taskId: string }) {
    if (this.currentTaskId === taskId && this.isProcessing) {
      this.logger.log(`Task resume event received for task ID: ${taskId}`);
      this.abortController = new AbortController();

      void this.runIteration(taskId);
    }
  }

  processTask(taskId: string) {
    this.logger.log(`Starting processing for task ID: ${taskId}`);

    if (this.isProcessing) {
      this.logger.warn('AgentProcessor is already processing another task');
      return;
    }

    this.isProcessing = true;
    this.currentTaskId = taskId;
    this.abortController = new AbortController();

    // Kick off the first iteration without blocking the caller
    void this.runIteration(taskId);
  }

  /**
   * Runs a single iteration of task processing and schedules the next
   * iteration via setImmediate while the task remains RUNNING.
   */
  private async runIteration(taskId: string): Promise<void> {
    if (!this.isProcessing) {
      return;
    }

    try {
      const task = await this.tasksService.findById(taskId);

      if (task.status !== TaskStatus.RUNNING) {
        this.logger.log(
          `Task processing completed for task ID: ${taskId} with status: ${task.status}`,
        );
        this.isProcessing = false;
        this.currentTaskId = null;
        return;
      }

      this.logger.log(`Processing iteration for task ID: ${taskId}`);

      // Refresh abort controller for this iteration to avoid accumulating
      // "abort" listeners on a single AbortSignal across iterations.
      this.abortController = new AbortController();

      const messages = await this.messagesService.findAll(taskId);
      this.logger.debug(
        `Sending ${messages.length} messages to LLM for processing`,
      );

      const messageContentBlocks: MessageContentBlock[] =
        await this.anthropicService.sendMessage(
          messages,
          this.abortController.signal,
        );

<<<<<<< HEAD
        try {
          const messageContentBlocks: MessageContentBlock[] =
            await this.anthropicService.sendMessage(messages, task.model);
          this.logger.debug(
            `Received ${messageContentBlocks.length} content blocks from LLM using model ${task.model}`,
          );

          if (messageContentBlocks.length == 0) {
            this.logger.log(
              `Task ID: ${taskId} received no content blocks from LLM, setting task status to failed`,
            );
            await this.tasksService.update(taskId, {
              status: TaskStatus.FAILED,
            });
            break;
          }
=======
      this.logger.debug(
        `Received ${messageContentBlocks.length} content blocks from LLM`,
      );

      if (messageContentBlocks.length === 0) {
        this.logger.warn(
          `Task ID: ${taskId} received no content blocks from LLM, marking as failed`,
        );
        await this.tasksService.update(taskId, {
          status: TaskStatus.FAILED,
        });
        this.isProcessing = false;
        this.currentTaskId = null;
        return;
      }

      await this.messagesService.create({
        content: messageContentBlocks,
        role: Role.ASSISTANT,
        taskId,
      });

      const generatedToolResults: ToolResultContentBlock[] = [];
>>>>>>> 9550513b

      for (const block of messageContentBlocks) {
        if (isComputerToolUseContentBlock(block)) {
          const result = await this.handleComputerToolUse(block);
          generatedToolResults.push(result);
        }

        if (isCreateTaskToolUseBlock(block)) {
          const type = block.input.type?.toUpperCase() as TaskType;
          const priority = block.input.priority?.toUpperCase() as TaskPriority;

          await this.tasksService.create({
            description: block.input.description,
            type,
            createdBy: Role.ASSISTANT,
            ...(block.input.scheduledFor && {
              scheduledFor: new Date(block.input.scheduledFor),
            }),
            priority,
          });

          generatedToolResults.push({
            type: MessageContentType.ToolResult,
            tool_use_id: block.id,
            content: [
              {
                type: MessageContentType.Text,
                text: 'The task has been created',
              },
            ],
          });
        }

        if (isSetTaskStatusToolUseBlock(block)) {
          switch (block.input.status) {
            case 'completed':
              await this.tasksService.update(taskId, {
                status: TaskStatus.COMPLETED,
                completedAt: new Date(),
              });
              break;
            case 'failed':
              await this.tasksService.update(taskId, {
                status: TaskStatus.FAILED,
              });
              break;
            case 'needs_help':
              generatedToolResults.push({
                type: MessageContentType.ToolResult,
                tool_use_id: block.id,
                content: [
                  {
                    type: MessageContentType.Text,
                    text: 'The task has been set to needs help',
                  },
                ],
              });
              await this.tasksService.update(taskId, {
                status: TaskStatus.NEEDS_HELP,
              });
              break;
          }
        }
      }

      if (generatedToolResults.length > 0) {
        await this.messagesService.create({
          content: generatedToolResults,
          role: Role.USER,
          taskId,
        });
      }

      // Schedule the next iteration without blocking
      if (this.isProcessing) {
        setImmediate(() => this.runIteration(taskId));
      }
    } catch (error: any) {
      if (error?.name === 'AbortError') {
        this.logger.warn(`Processing aborted for task ID: ${taskId}`);
      } else {
        this.logger.error(
          `Error during task processing iteration for task ID: ${taskId} - ${error.message}`,
          error.stack,
        );
        await this.tasksService.update(taskId, {
          status: TaskStatus.FAILED,
        });
        this.isProcessing = false;
        this.currentTaskId = null;
      }
    }
  }

  async stopProcessing(): Promise<void> {
    if (!this.isProcessing) {
      return;
    }

    this.logger.log(`Stopping execution of task ${this.currentTaskId}`);

    // Signal any in-flight async operations to abort
    this.abortController?.abort();

    if (this.currentTaskId) {
      await this.tasksService.update(this.currentTaskId, {
        status: TaskStatus.CANCELLED,
      });
    }

    this.isProcessing = false;
    this.currentTaskId = null;
  }

  private async handleComputerToolUse(
    block: ComputerToolUseContentBlock,
  ): Promise<ToolResultContentBlock> {
    this.logger.debug(
      `Handling computer tool use: ${block.name}, tool_use_id: ${block.id}`,
    );

    if (isScreenshotToolUseBlock(block)) {
      this.logger.debug('Processing screenshot request');
      try {
        this.logger.debug('Taking screenshot');
        const image = await this.screenshot();
        this.logger.debug('Screenshot captured successfully');

        return {
          type: MessageContentType.ToolResult,
          tool_use_id: block.id,
          content: [
            {
              type: MessageContentType.Image,
              source: {
                data: image,
                media_type: 'image/png',
                type: 'base64',
              },
            },
          ],
        };
      } catch (error) {
        this.logger.error(`Screenshot failed: ${error.message}`, error.stack);
        return {
          type: MessageContentType.ToolResult,
          tool_use_id: block.id,
          content: [
            {
              type: MessageContentType.Text,
              text: 'ERROR: Failed to take screenshot',
            },
          ],
          is_error: true,
        };
      }
    }

    if (isCursorPositionToolUseBlock(block)) {
      this.logger.debug('Processing cursor position request');
      try {
        this.logger.debug('Getting cursor position');
        const position = await this.cursorPosition();
        this.logger.debug(
          `Cursor position obtained: ${position.x}, ${position.y}`,
        );

        return {
          type: MessageContentType.ToolResult,
          tool_use_id: block.id,
          content: [
            {
              type: MessageContentType.Text,
              text: `Cursor position: ${position.x}, ${position.y}`,
            },
          ],
        };
      } catch (error) {
        this.logger.error(
          `Getting cursor position failed: ${error.message}`,
          error.stack,
        );
        return {
          type: MessageContentType.ToolResult,
          tool_use_id: block.id,
          content: [
            {
              type: MessageContentType.Text,
              text: 'ERROR: Failed to get cursor position',
            },
          ],
          is_error: true,
        };
      }
    }

    try {
      if (isMoveMouseToolUseBlock(block)) {
        await this.moveMouse(block.input);
      }
      if (isTraceMouseToolUseBlock(block)) {
        await this.traceMouse(block.input);
      }
      if (isClickMouseToolUseBlock(block)) {
        await this.clickMouse(block.input);
      }
      if (isPressMouseToolUseBlock(block)) {
        await this.pressMouse(block.input);
      }
      if (isDragMouseToolUseBlock(block)) {
        await this.dragMouse(block.input);
      }
      if (isScrollToolUseBlock(block)) {
        await this.scroll(block.input);
      }
      if (isTypeKeysToolUseBlock(block)) {
        await this.typeKeys(block.input);
      }
      if (isPressKeysToolUseBlock(block)) {
        await this.pressKeys(block.input);
      }
      if (isTypeTextToolUseBlock(block)) {
        await this.typeText(block.input);
      }
      if (isWaitToolUseBlock(block)) {
        await this.wait(block.input);
      }
      this.logger.debug(
        `Tool execution successful for tool_use_id: ${block.id}`,
      );
      return {
        type: MessageContentType.ToolResult,
        tool_use_id: block.id,
        content: [
          {
            type: MessageContentType.Text,
            text: 'Tool executed successfully',
          },
        ],
      };
    } catch (error) {
      this.logger.error(
        `Error executing ${block.input.action} tool: ${error.message}`,
        error.stack,
      );
      return {
        type: MessageContentType.ToolResult,
        tool_use_id: block.id,
        content: [
          {
            type: MessageContentType.Text,
            text: `Error executing ${block.input.action} tool: ${error.message}`,
          },
        ],
        is_error: true,
      };
    }
  }

  private async moveMouse(input: { coordinates: Coordinates }): Promise<void> {
    const { coordinates } = input;
    console.log(
      `Moving mouse to coordinates: [${coordinates.x}, ${coordinates.y}]`,
    );

    try {
      await fetch(
        `${this.configService.get<string>('BYTEBOT_DESKTOP_BASE_URL')}/computer-use`,
        {
          method: 'POST',
          headers: { 'Content-Type': 'application/json' },
          body: JSON.stringify({
            action: 'move_mouse',
            coordinates,
          }),
        },
      );
    } catch (error) {
      console.error('Error in move_mouse action:', error);
      throw error;
    }
  }

  private async traceMouse(input: {
    path: Coordinates[];
    holdKeys?: string[];
  }): Promise<void> {
    const { path, holdKeys } = input;
    console.log(
      `Tracing mouse to path: ${path} ${holdKeys ? `with holdKeys: ${holdKeys}` : ''}`,
    );

    try {
      await fetch(
        `${this.configService.get<string>('BYTEBOT_DESKTOP_BASE_URL')}/computer-use`,
        {
          method: 'POST',
          headers: { 'Content-Type': 'application/json' },
          body: JSON.stringify({
            action: 'trace_mouse',
            path,
            holdKeys,
          }),
        },
      );
    } catch (error) {
      console.error('Error in trace_mouse action:', error);
      throw error;
    }
  }

  private async clickMouse(input: {
    coordinates?: Coordinates;
    button: Button;
    holdKeys?: string[];
    numClicks: number;
  }): Promise<void> {
    const { coordinates, button, holdKeys, numClicks } = input;
    console.log(
      `Clicking mouse ${button} ${numClicks} times ${coordinates ? `at coordinates: [${coordinates.x}, ${coordinates.y}] ` : ''} ${holdKeys ? `with holdKeys: ${holdKeys}` : ''}`,
    );

    try {
      await fetch(
        `${this.configService.get<string>('BYTEBOT_DESKTOP_BASE_URL')}/computer-use`,
        {
          method: 'POST',
          headers: { 'Content-Type': 'application/json' },
          body: JSON.stringify({
            action: 'click_mouse',
            coordinates,
            button,
            holdKeys,
            numClicks,
          }),
        },
      );
    } catch (error) {
      console.error('Error in click_mouse action:', error);
      throw error;
    }
  }

  private async pressMouse(input: {
    coordinates?: Coordinates;
    button: Button;
    press: Press;
  }): Promise<void> {
    const { coordinates, button, press } = input;
    console.log(
      `Pressing mouse ${button} ${press} ${coordinates ? `at coordinates: [${coordinates.x}, ${coordinates.y}]` : ''}`,
    );

    try {
      await fetch(
        `${this.configService.get<string>('BYTEBOT_DESKTOP_BASE_URL')}/computer-use`,
        {
          method: 'POST',
          headers: { 'Content-Type': 'application/json' },
          body: JSON.stringify({
            action: 'press_mouse',
            coordinates,
            button,
            press,
          }),
        },
      );
    } catch (error) {
      console.error('Error in press_mouse action:', error);
      throw error;
    }
  }

  private async dragMouse(input: {
    path: Coordinates[];
    button: Button;
    holdKeys?: string[];
  }): Promise<void> {
    const { path, button, holdKeys } = input;
    console.log(
      `Dragging mouse to path: ${path} ${holdKeys ? `with holdKeys: ${holdKeys}` : ''}`,
    );

    try {
      await fetch(
        `${this.configService.get<string>('BYTEBOT_DESKTOP_BASE_URL')}/computer-use`,
        {
          method: 'POST',
          headers: { 'Content-Type': 'application/json' },
          body: JSON.stringify({
            action: 'drag_mouse',
            path,
            button,
            holdKeys,
          }),
        },
      );
    } catch (error) {
      console.error('Error in drag_mouse action:', error);
      throw error;
    }
  }

  private async scroll(input: {
    coordinates?: Coordinates;
    direction: 'up' | 'down' | 'left' | 'right';
    numScrolls: number;
    holdKeys?: string[];
  }): Promise<void> {
    const { coordinates, direction, numScrolls, holdKeys } = input;
    console.log(
      `Scrolling ${direction} ${numScrolls} times ${coordinates ? `at coordinates: [${coordinates.x}, ${coordinates.y}]` : ''}`,
    );

    try {
      await fetch(
        `${this.configService.get<string>('BYTEBOT_DESKTOP_BASE_URL')}/computer-use`,
        {
          method: 'POST',
          headers: { 'Content-Type': 'application/json' },
          body: JSON.stringify({
            action: 'scroll',
            coordinates,
            direction,
            numScrolls,
            holdKeys,
          }),
        },
      );
    } catch (error) {
      console.error('Error in scroll action:', error);
      throw error;
    }
  }

  private async typeKeys(input: {
    keys: string[];
    delay?: number;
  }): Promise<void> {
    const { keys, delay } = input;
    console.log(`Typing keys: ${keys}`);

    try {
      await fetch(
        `${this.configService.get<string>('BYTEBOT_DESKTOP_BASE_URL')}/computer-use`,
        {
          method: 'POST',
          headers: { 'Content-Type': 'application/json' },
          body: JSON.stringify({
            action: 'type_keys',
            keys,
            delay,
          }),
        },
      );
    } catch (error) {
      console.error('Error in type_keys action:', error);
      throw error;
    }
  }

  private async pressKeys(input: {
    keys: string[];
    press: Press;
  }): Promise<void> {
    const { keys, press } = input;
    console.log(`Pressing keys: ${keys}`);

    try {
      await fetch(
        `${this.configService.get<string>('BYTEBOT_DESKTOP_BASE_URL')}/computer-use`,
        {
          method: 'POST',
          headers: { 'Content-Type': 'application/json' },
          body: JSON.stringify({
            action: 'press_keys',
            keys,
            press,
          }),
        },
      );
    } catch (error) {
      console.error('Error in press_keys action:', error);
      throw error;
    }
  }

  private async typeText(input: {
    text: string;
    delay?: number;
  }): Promise<void> {
    const { text, delay } = input;
    console.log(`Typing text: ${text}`);

    try {
      await fetch(
        `${this.configService.get<string>('BYTEBOT_DESKTOP_BASE_URL')}/computer-use`,
        {
          method: 'POST',
          headers: { 'Content-Type': 'application/json' },
          body: JSON.stringify({
            action: 'type_text',
            text,
            delay,
          }),
        },
      );
    } catch (error) {
      console.error('Error in type_text action:', error);
      throw error;
    }
  }

  private async wait(input: { duration: number }): Promise<void> {
    const { duration } = input;
    console.log(`Waiting for ${duration}ms`);

    try {
      await fetch(
        `${this.configService.get<string>('BYTEBOT_DESKTOP_BASE_URL')}/computer-use`,
        {
          method: 'POST',
          headers: { 'Content-Type': 'application/json' },
          body: JSON.stringify({
            action: 'wait',
            duration,
          }),
        },
      );
    } catch (error) {
      console.error('Error in wait action:', error);
      throw error;
    }
  }

  private async cursorPosition(): Promise<Coordinates> {
    console.log('Getting cursor position');

    try {
      const response = await fetch(
        `${this.configService.get<string>('BYTEBOT_DESKTOP_BASE_URL')}/computer-use`,
        {
          method: 'POST',
          headers: { 'Content-Type': 'application/json' },
          body: JSON.stringify({
            action: 'cursor_position',
          }),
        },
      );

      const data = await response.json();
      return { x: data.x, y: data.y };
    } catch (error) {
      console.error('Error in cursor_position action:', error);
      throw error;
    }
  }

  private async screenshot(): Promise<string> {
    console.log('Taking screenshot');

    try {
      const requestBody = {
        action: 'screenshot',
      };

      const response = await fetch(
        `${this.configService.get<string>('BYTEBOT_DESKTOP_BASE_URL')}/computer-use`,
        {
          method: 'POST',
          headers: { 'Content-Type': 'application/json' },
          body: JSON.stringify(requestBody),
        },
      );

      if (!response.ok) {
        throw new Error(`Failed to take screenshot: ${response.statusText}`);
      }

      const data = await response.json();

      if (!data.image) {
        throw new Error('Failed to take screenshot: No image data received');
      }

      return data.image; // Base64 encoded image
    } catch (error) {
      console.error('Error in screenshot action:', error);
      throw error;
    }
  }
}<|MERGE_RESOLUTION|>--- conflicted
+++ resolved
@@ -141,24 +141,6 @@
           this.abortController.signal,
         );
 
-<<<<<<< HEAD
-        try {
-          const messageContentBlocks: MessageContentBlock[] =
-            await this.anthropicService.sendMessage(messages, task.model);
-          this.logger.debug(
-            `Received ${messageContentBlocks.length} content blocks from LLM using model ${task.model}`,
-          );
-
-          if (messageContentBlocks.length == 0) {
-            this.logger.log(
-              `Task ID: ${taskId} received no content blocks from LLM, setting task status to failed`,
-            );
-            await this.tasksService.update(taskId, {
-              status: TaskStatus.FAILED,
-            });
-            break;
-          }
-=======
       this.logger.debug(
         `Received ${messageContentBlocks.length} content blocks from LLM`,
       );
@@ -182,7 +164,6 @@
       });
 
       const generatedToolResults: ToolResultContentBlock[] = [];
->>>>>>> 9550513b
 
       for (const block of messageContentBlocks) {
         if (isComputerToolUseContentBlock(block)) {
