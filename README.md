--- conflicted
+++ resolved
@@ -14,15 +14,9 @@
 - **Access Anywhere** - VNC and browser-based noVNC remote access
 - **Unified API** - Control all desktop actions through a simple REST API
 - **Pre-installed Tools** - Firefox and other essential applications ready to use
-<<<<<<< HEAD
 
 ## Documentation
 
-=======
-
-## Documentation
-
->>>>>>> aacce215
 For full documentation, visit [**docs.bytebot.ai**](https://docs.bytebot.ai)
 
 ## Quick Start
@@ -32,20 +26,12 @@
 - Docker installed on your system
 
 ### Run Bytebot
-<<<<<<< HEAD
-=======
 
 #### Core Container Only
->>>>>>> aacce215
 
 ```bash
 # Build the image
 ./scripts/build.sh
-<<<<<<< HEAD
-
-# Run the container
-./scripts/run.sh
-=======
 
 # Run the container
 ./scripts/run.sh
@@ -65,7 +51,6 @@
 
 ```bash
 docker-compose -f infrastructure/docker/docker-compose.yml --env-file infrastructure/docker/.env down
->>>>>>> aacce215
 ```
 
 More information can be found in the [Quickstart Guide](https://docs.bytebot.ai/quickstart).
@@ -73,13 +58,9 @@
 ### Access Bytebot
 
 - **VNC Client**: Connect to `localhost:5900`
-<<<<<<< HEAD
-- **Web Browser**: Navigate to `http://localhost:9990/vnc`
-=======
 - **Web Browser (noVNC)**: Navigate to `http://localhost:9990/vnc`
 - **Bytebot Agent API**: Available at `http://localhost:9991`
 - **Bytebot Chat UI**: Available at `http://localhost:9992`
->>>>>>> aacce215
 
 ## Automation API
 
@@ -91,38 +72,6 @@
 
 The unified API supports the following actions:
 
-<<<<<<< HEAD
-| Action                | Description                                        | Parameters                                                                                                                          |
-| --------------------- | -------------------------------------------------- | ----------------------------------------------------------------------------------------------------------------------------------- |
-| `move_mouse`          | Move the mouse cursor to a specific position       | `coordinates: { x: number, y: number }`                                                                                             |
-| `click_mouse`         | Perform a mouse click                              | `coordinates?: { x: number, y: number }`, `button: 'left' \| 'right' \| 'middle'`, `numClicks?: number`, `holdKeys?: string[]`      |
-| `drag_mouse`          | Click and drag the mouse from one point to another | `path: { x: number, y: number }[]`, `button: 'left' \| 'right' \| 'middle'`, `holdKeys?: string[]`                                  |
-| `scroll`              | Scroll up, down, left, or right                    | `coordinates?: { x: number, y: number }`, `direction: 'up' \| 'down' \| 'left' \| 'right'`, `amount: number`, `holdKeys?: string[]` |
-| `press_key`           | Press a keyboard key                               | `key: string`, `modifiers?: string[]`                                                                                               |
-| `type_text`           | Type a text string                                 | `text: string`, `delay?: number`                                                                                                    |
-| `wait`                | Wait for a specified duration                      | `duration: number` (milliseconds)                                                                                                   |
-| `screenshot`          | Capture a screenshot of the desktop                | None                                                                                                                                |
-| `get_cursor_position` | Get the current cursor position                    | None                                                                                                                                |
-
-## Contributing
-
-We welcome contributions from the community!
-
-### Guidelines
-
-1. Fork the repo and create a new branch from the main branch.
-2. Commit your changes to the branch (please keep commits small and focused).
-3. Open a pull request with a clear description of the changes.
-4. Wait for review and address any feedback.
-5. Once approved, your changes will be merged.
-
-## Support
-
-For any questions or feedback, please join our community on [Discord](https://discord.gg/6nxuF6cs).
-
-## Acknowledgments
-
-=======
 | Action            | Description                                        | Parameters                                                                                                                          |
 | ----------------- | -------------------------------------------------- | ----------------------------------------------------------------------------------------------------------------------------------- |
 | `move_mouse`      | Move the mouse cursor to a specific position       | `coordinates: { x: number, y: number }`                                                                                             |
@@ -153,7 +102,6 @@
 
 ## Acknowledgments
 
->>>>>>> aacce215
 Bytebot builds on top of [nutjs](https://github.com/nut-tree/nut.js), and is inspired by Anthropic's original [computer use demo](https://github.com/anthropics/anthropic-quickstarts/tree/main/computer-use-demo).
 
 ## License
