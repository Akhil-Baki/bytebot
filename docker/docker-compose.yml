--- conflicted
+++ resolved
@@ -50,10 +50,7 @@
       - BYTEBOT_DESKTOP_BASE_URL=${BYTEBOT_DESKTOP_BASE_URL:-http://bytebot-desktop:9990}
       - ANTHROPIC_API_KEY=${ANTHROPIC_API_KEY}
       - OPENAI_API_KEY=${OPENAI_API_KEY}
-<<<<<<< HEAD
-=======
       - GOOGLE_API_KEY=${GOOGLE_API_KEY}
->>>>>>> e4be8198
     depends_on:
       - postgres
     networks:
